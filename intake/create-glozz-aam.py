# -*- coding: utf-8 -*-

# Author: Eric Kow
# License: BSD3

"""
Create an STAC .aam file from a .soclog.csv file.

The empty set is represented by '?' and the whole set is
represented by 'All'

Usage:
    create-glozz-aam.py input.soclog.csv output.aam
"""

from __future__ import print_function
import argparse
from itertools import chain
import itertools
import sys
import xml.etree.ElementTree as ET

import educe.stac.util.csv as stac_csv

# ---------------------------------------------------------------------
# template
# ---------------------------------------------------------------------

anno_surface_acts = ['Assertion', 'Question', 'Request']
anno_resource_status = [
    'Possessed', 'Not possessed',
    'Givable', 'Not givable',
    'Receivable', 'Not receivable',
    '?'
]
anno_bargain_status = [
    'Successful',
    'Unsuccessful'
]
anno_kind = [
    '?',
    'clay', 'Anything but clay',
    'ore', 'Anything but ore',
    'sheep', 'Anything but sheep',
    'wheat', 'Anything but wheat',
    'wood', 'Anything but wood',
    'Nothing',
    'Anaphoric',
]

anno_quantity = ['?'] + map(str, range(0, 10))

anno_argument_scope = ['Specified', 'Unspecified']

anno_correctness = ['True', 'False', '?']


turn_attrs = [
    'Timestamp', 'Identifier', 'Emitter', 'Developments', 'Resources'
]
speech_acts = ['Accept', 'Refusal', 'Other', 'Offer', 'Counteroffer']
<<<<<<< HEAD
discourse_rel_types =\
        [ 'Question-answer_pair'
        , 'Result'
        , 'Comment'
        , 'Continuation'
        , 'Conditional'
        , 'Explanation'
        , 'Elaboration'
        , 'Q-Elab'
        , 'Clarification_question'
        , 'Contrast'
        , 'Correction'
        , 'Narration'
        , 'Parallel'
        , 'Alternation'
        , 'Acknowledgement'
        , 'Background'
        , 'Sequence'
        ]

=======
DISCOURSE_REL_TYPES = [
    'Question-answer_pair',
    'Result',
    'Comment',
    'Continuation',
    'Conditional',
    'Explanation',
    'Elaboration',
    'Q-Elab',
    'Clarification_question',
    'Contrast',
    'Correction',
    'Narration',
    'Parallel',
    'Alternation',
    'Acknowledgement',
    'Background',
    'Sequence',  # NEW gen >= 3
]
>>>>>>> bd86e53b


# ---------------------------------------------------------------------
# template
# ---------------------------------------------------------------------

def mk_feature(name, default='', type='free'):
    feature = ET.Element('feature', name=name)
    value = ET.Element('value', type=type, default=default)
    feature.append(value)
    return feature


def mk_value(val):
    elm = ET.Element('value')
    elm.text = val
    return elm


def mk_comments():
    return mk_feature('Comments', default='Please write in remarks...')


def mk_radio(name, choices):
    elm = ET.Element('feature', name=name)
    pv = ET.Element('possibleValues', default='Please choose...')
    pv.extend(map(mk_value, choices))
    elm.append(pv)
    return elm


def mk_featureSet(features):
    elm = ET.Element('featureSet')
    elm.extend(features)
    return elm


def mk_type(name, groups, features):
    elm = ET.Element('type', name=name, groups=groups)
    if features is not None:
        elm.append(mk_featureSet(features))
    return elm


def mk_speech_act(name, player_combos):
    feats = [
        mk_radio('Addressee', player_combos),
        mk_radio('Surface_act', anno_surface_acts)
    ]
    return mk_type(name, 'Complex_discourse_unit', feats)


def mk_discourse_relation(name):
    feats = [
        mk_radio('Argument_scope', anno_argument_scope),
        mk_comments()
    ]
    elm = mk_type(name, 'Discourse', feats)
    elm.attrib['oriented'] = 'true'
    return elm


def create_model(players, gen):
    # local copy of the list of discourse relations
    disc_rel_types = list(DISCOURSE_REL_TYPES)
    if gen < 3:
        # the 'Sequence' discourse relation type was introduced at gen 3
        disc_rel_types.remove('Sequence')

    combos_ = emitter_combinations(players)
    combos = [', '.join(sorted(list(c))) for c in combos_]

    root = ET.Element('annotationModel')
    units = ET.Element('units')
    relations = ET.Element('relations')
    schemas = ET.Element('schemas')

    # units
    ty_turn_feats = map(mk_feature, turn_attrs) + [mk_comments()]
    ty_turn = mk_type('Turn', 'Bargaining_block', ty_turn_feats)

    ty_segment = mk_type('Segment', 'Complex_discourse_unit', None)
    ty_resource = mk_type('Resource', 'Several_resources', [
        mk_radio('Correctness', anno_correctness),
        mk_radio('Status', anno_resource_status),
        mk_radio('Kind', anno_kind),
        mk_radio('Quantity', anno_quantity)
    ])
    ty_prefs = mk_type('Preference', 'Preferences', [])

    units.extend([ty_turn, ty_segment])
    units.extend([mk_speech_act(x, combos) for x in speech_acts])
    units.extend([ty_resource, ty_prefs])

    # resources
    ty_anaphora = mk_type('Anaphora', 'Several_resources', [
        mk_radio('Argument_scope', anno_argument_scope),
        mk_comments()
    ])
    ty_anaphora.attrib['oriented'] = 'true'

    relations.extend([ty_anaphora])
    relations.extend([mk_discourse_relation(x) for x in disc_rel_types])

    # schemas
    ty_bblock = mk_type('Bargaining_block', 'Blocks', [
        mk_radio('Status', anno_bargain_status),
        mk_radio('Giver', combos),
        mk_radio('Taker', combos)
    ])
    ty_cdus = mk_type('Complex_discourse_unit', 'CDUs', [])
    ty_schema_resources = mk_type('Several_resources', 'Resources', [
        mk_radio('Operator', ['AND', 'OR'])
    ])

    schemas.extend([ty_bblock, ty_cdus, ty_schema_resources])

    root.extend([units, relations, schemas])
    return root


# in-place prettyprint formatter
# taken from http://effbot.org/zone/element-lib.htm
def indent(elem, level=0):
    i = "\n" + level*"\t"
    if len(elem):
        if not elem.text or not elem.text.strip():
            elem.text = i + "\t"
        if not elem.tail or not elem.tail.strip():
            elem.tail = i
        for elem in elem:
            indent(elem, level+1)
        if not elem.tail or not elem.tail.strip():
            elem.tail = i
    else:
        if level and (not elem.tail or not elem.tail.strip()):
            elem.tail = i


# ---------------------------------------------------------------------
# reading soclog (csv)
# ---------------------------------------------------------------------

def read_players(filename, gen):
    """Get the list of players for the game from a CSV file.

    Parameters
    ----------
    filename: string
        Path to the CSV file.
    gen: int
        Targeted generation for the annotations.

    Returns
    -------
    players: set of string
        Set of player names.
    """
    with open(filename, 'rb') as infile:
        reader = stac_csv.mk_csv_reader(infile)
        players = frozenset([r['Emitter'] for r in reader])
        if gen < 3:
            # generations 1, 2: the CSV files contain Server turns
            # but the glozz files do not
            players = players - frozenset(['Server'])
        return players


def emitter_combinations(s):
    """
    emitter_combinations(['a','b','c']) ~~>
        ('?') ('1') ('2') ('3') ('1','2') ('1','3') ('2','3') ('All')

    Note, `~~>` because input is expected to be a frozenset, and
    output is a list of frozensets, ordered by size
    """
    sizes = range(1, len(s))
    almost_pset = chain.from_iterable(
        itertools.combinations(s, r) for r in sizes)
    results = [['All'], ['?']]
    results.extend(almost_pset)
    return map(frozenset, results)


# ---------------------------------------------------------------------
# main
# ---------------------------------------------------------------------

def main():
    "no surprises"
    psr = argparse.ArgumentParser("Create STAC .aam")
    psr.add_argument("input", metavar="FILE",
                     help="soclog.csv file")
    psr.add_argument("output", metavar="FILE",
                     help="output aam file")
    psr.add_argument("--players", nargs='+', metavar="NAME",
                     help="override player set")
    # NEW 2016-05-26 select generation
    psr.add_argument('--gen', metavar='N', type=int, default=2,
                     help='max generation of turns to include (1, 2, 3)')

    args = psr.parse_args(sys.argv[1:])  # ugh, assume Python interpreter

    players = args.players or read_players(args.input, args.gen)
    model = create_model(players, args.gen)
    indent(model)  # sigh, imperative
    ET.ElementTree(model).write(args.output,
                                encoding='utf-8',
                                xml_declaration=True)


main()<|MERGE_RESOLUTION|>--- conflicted
+++ resolved
@@ -59,28 +59,6 @@
     'Timestamp', 'Identifier', 'Emitter', 'Developments', 'Resources'
 ]
 speech_acts = ['Accept', 'Refusal', 'Other', 'Offer', 'Counteroffer']
-<<<<<<< HEAD
-discourse_rel_types =\
-        [ 'Question-answer_pair'
-        , 'Result'
-        , 'Comment'
-        , 'Continuation'
-        , 'Conditional'
-        , 'Explanation'
-        , 'Elaboration'
-        , 'Q-Elab'
-        , 'Clarification_question'
-        , 'Contrast'
-        , 'Correction'
-        , 'Narration'
-        , 'Parallel'
-        , 'Alternation'
-        , 'Acknowledgement'
-        , 'Background'
-        , 'Sequence'
-        ]
-
-=======
 DISCOURSE_REL_TYPES = [
     'Question-answer_pair',
     'Result',
@@ -100,7 +78,6 @@
     'Background',
     'Sequence',  # NEW gen >= 3
 ]
->>>>>>> bd86e53b
 
 
 # ---------------------------------------------------------------------
